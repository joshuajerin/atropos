--- conflicted
+++ resolved
@@ -221,20 +221,7 @@
         return scores
 
     @classmethod
-<<<<<<< HEAD
     def config_init(cls) -> Tuple[BaseEnvConfig, List[APIServerConfig]]:
-        if not os.environ.get("OPENAI_API_KEY"):
-            print("ERROR: OPENAI_API_KEY environment variable is not set!")
-            print("Please set it using: export OPENAI_API_KEY=your_api_key")
-            sys.exit(1)
-
-        print(
-            f"DEBUG: Using API key starting with: {os.environ.get('OPENAI_API_KEY')[:5]}..."
-        )
-=======
-    def config_init(cls) -> Tuple[BaseEnvConfig, List[OpenaiConfig]]:
->>>>>>> 71e7a5ca
-
         config = BaseEnvConfig(
             wandb_name="clevr_cogen_a_train",
             tokenizer_name="Qwen/Qwen2-VL-2B-Instruct",
@@ -249,19 +236,11 @@
         )
 
         server_configs = [
-<<<<<<< HEAD
             APIServerConfig(
-                model_name="gpt-4o",  # Using GPT-4o which has multimodal capabilities
-                base_url=None,
-                api_key=os.environ.get("OPENAI_API_KEY"),
-                num_requests_for_eval=1,
-=======
-            OpenaiConfig(
                 model_name="Qwen/Qwen2-VL-2B-Instruct",
                 base_url="http://localhost:9001/v1",
                 api_key="x",
                 num_requests_for_eval=256,
->>>>>>> 71e7a5ca
             ),
         ]
 
