import asyncio
import json
import logging
import os
import random
import string
import time
import uuid
import warnings
from abc import ABC, abstractmethod
from datetime import datetime
from enum import Enum
from pathlib import Path
from typing import Any, Dict, List, Optional, Tuple, TypedDict, Union

import aiohttp
import jsonlines
import numpy as np
import wandb
import yaml
from pydantic import BaseModel, Field
from pydantic_cli import Cmd, FailedExecutionException, run_and_exit
from rich import print as rprint
from tenacity import retry, stop_after_attempt, wait_random_exponential
from transformers import AutoTokenizer

from atroposlib.envs.constants import ENV_NAMESPACE, NAMESPACE_SEP, OPENAI_NAMESPACE
from atroposlib.envs.server_handling.openai_server import resolve_openai_configs
from atroposlib.frontend.jsonl2html import generate_html
from atroposlib.type_definitions import UUID
from atroposlib.utils.cli import (
    adjust_model_defaults,
    extract_namespace,
    get_double_dash_flags,
    get_prefixed_pydantic_model,
    merge_dicts,
)
from atroposlib.utils.io import parse_http_response
from atroposlib.utils.metrics import get_std_min_max_avg

from ..type_definitions import Item, Message
from .server_handling.server_manager import (
    OpenaiConfig,
    ServerBaseline,
    ServerManager,
    ServerManagerConfig,
)

logger = logging.getLogger(__name__)
logger.setLevel(logging.DEBUG)


class ScoredDataGroup(TypedDict):
    tokens: List[List[int]]
    masks: List[List[int]]
    scores: List[float]
    advantages: Optional[List[List[float]]]
    ref_logprobs: Optional[List[List[float]]]
    messages: Optional[List[List[Message]]]
    group_overrides: Optional[Dict]
    overrides: Optional[List[Dict]]


class EvalHandlingEnum(Enum):
    """
    Enum for handling evals.
    """

    STOP_TRAIN = "STOP_TRAIN"
    LIMIT_TRAIN = "LIMIT_TRAIN"
    NONE = "NONE"


class BaseEnvConfig(BaseModel):
    """
    Basic env configuration.
    """

    group_size: int = Field(
        default=4, description="How many responses are grouped together for scoring"
    )
    max_num_workers: int = Field(
        default=-1,
        description="Maximum number of workers to use, -1 calculates from max_num_workers_per_node",
    )
    max_eval_workers: int = Field(
        default=16, description="Maximum number of workers to use for evaluation"
    )
    max_num_workers_per_node: int = Field(
        default=8, description="Maximum number of workers to use per node"
    )
    steps_per_eval: int = Field(
        default=100, description="Number of steps to take before evaluating"
    )
    max_token_length: int = Field(
        default=2048, description="Maximum token length used in generations"
    )
    eval_handling: EvalHandlingEnum = Field(
        default=EvalHandlingEnum.STOP_TRAIN, description="How to handle evaluations"
    )
    eval_limit_ratio: float = Field(
        default=0.5, description="Ratio of training workers to limit during evals"
    )
    inference_weight: float = Field(
        default=1.0,
        description="Inference weight, set to -1 to ignore it if you're doing something special here.",
    )
    batch_size: int = Field(
        default=-1,
        description="Batch size for training, will be set by the trainer and passed in via the fastapi interface, if applicable",  # noqa: E501
    )
    max_batches_offpolicy: int = Field(
        default=3, description="Maximum number of batches to have in queue."
    )
    tokenizer_name: str = Field(
        default="NousResearch/DeepHermes-3-Llama-3-3B-Preview",
        description="Hugging Face tokenzer to use.",
    )
    use_wandb: bool = Field(default=True, description="Whether to use wandb")
    rollout_server_url: str = Field(
        default="http://localhost:8000", description="URL of the rollout server"
    )
    total_steps: int = Field(default=1000, description="Total number of steps to run")
    wandb_name: str | None = Field(
        default=None,
        description="Name to be grouped by in wandb",
    )
    num_rollouts_to_keep: int = Field(
        default=32, description="Number of rollouts to display on wandb"
    )
    num_rollouts_per_group_for_logging: int = Field(
        default=1,
        description="Number of rollouts per group to keep for logging. If -1, keep all rollouts",
    )
    ensure_scores_are_not_same: bool = Field(
        default=True,
        description="Ensure that the scores are not the same, should usually be True",
    )
    data_path_to_save_groups: Optional[str] = Field(
        default=None,
        description="Path to save the groups, if set, will write groups to this jsonl",
    )
    min_items_sent_before_logging: int = Field(
        default=2,
        description="Minimum number of items sent before logging, if 0 or less, logs every time",
    )
    include_messages: bool = Field(
        default=False,
        description="Whether to include messages in the output transmitted to the trainer",
    )


class BaseEnv(ABC):

    name = None
    env_config_cls = BaseEnvConfig

    def __init__(
        self,
        config: BaseEnvConfig,
        server_configs: Union[ServerBaseline, List[OpenaiConfig]],
        slurm=False,
        testing=False,
    ):
        self.items_sent_this_step = 0
        self.eval_runner = None  # type: Optional[asyncio.Task]
        self.workers_added_list = list()
        self.succeeded_task_duration = list()
        self.failed_task_duration = list()
        self.task_duration = list()
        self.mainloop_timings = list()
        self.task_successful = list()
        self.last_loop_time = None
        self.last_completed_item = None
        self.config = config
        self.server = ServerManager(server_configs, slurm=slurm, testing=testing)
        self.workers = set()
        self.eval_workers = set()
        self.backlog = []
        self.rollouts_for_wandb = []
        self.running_items: dict[UUID, Item] = dict()
        self.wandb_project = None
        self.wandb_group = None
        self.curr_step = 0
        self.max_token_len = -1
        self.tokenizer = AutoTokenizer.from_pretrained(config.tokenizer_name)
        self.completion_lengths = []
        self.max_num_workers = config.max_num_workers
        if self.max_num_workers == -1:
            self.max_num_workers = config.max_num_workers_per_node * len(
                self.server.servers
            )
        self.wandb_prepend = None
        self.checkpoint_dir = ""
        self.checkpoint_interval = -1
        if self.config.data_path_to_save_groups is not None:

            Path(self.config.data_path_to_save_groups).parent.mkdir(
                parents=True, exist_ok=True
            )
            # Find a suitable filename by appending _1, _2, etc. if the file already exists
            original_path = self.config.data_path_to_save_groups
            counter = 1
            path_changed = False
            while os.path.exists(self.config.data_path_to_save_groups):
                path_obj = Path(original_path)
                self.config.data_path_to_save_groups = str(
                    path_obj.with_stem(f"{path_obj.stem}_{counter}")
                )
                counter += 1
                path_changed = True
            if path_changed:
                print(
                    f"Changed data path to {self.config.data_path_to_save_groups} because {original_path} already exists."  # noqa: E501
                )

            self.jsonl_writer = jsonlines.open(
                self.config.data_path_to_save_groups, "w"
            )  # type: jsonlines.Writer
        else:
            self.jsonl_writer = None

    @classmethod
    def config_init(
        cls,
    ) -> Tuple[BaseEnvConfig, Union[ServerBaseline, List[OpenaiConfig]]]:
        """
        Initialize the config
        """
        return cls.env_config_cls(), ServerBaseline()

    async def collect_trajectory(self, item: Item) -> Tuple[Any | None, List[Item]]:
        raise NotImplementedError(
            "Handle env single method must be implemented in subclass "
        )

    async def collect_trajectories(self, item: Item) -> Tuple[
        Union[
            Optional[ScoredDataGroup], List[Optional[ScoredDataGroup]], List[Any | None]
        ],
        List[Item],
    ]:
        """

        :param item:
        :return:
        """
        tasks = []
        for _ in range(self.config.group_size):
            tasks.append(self.collect_trajectory(item))
        results = await asyncio.gather(*tasks)
        backlog = []
        to_postprocess = []
        for result in results:
            if result[0] is not None:
                to_postprocess.append(result[0])
            backlog.extend(result[1])
        random.shuffle(backlog)
        return to_postprocess, backlog

    async def postprocess_histories(
        self,
        trajectories: Union[Optional[ScoredDataGroup], List[Optional[ScoredDataGroup]]],
    ) -> Union[Optional[ScoredDataGroup], List[Optional[ScoredDataGroup]]]:
        """
        Postprocess the histories, this is called after the collect_trajectories method

        If you don't need to do anything to the trajectories, you may safely ignore this.

        :param trajectories:
        :return:
        """
        return trajectories

    @abstractmethod
    async def get_next_item(self) -> Item:
        """
        Get the next items to be rolled out
        """
        raise NotImplementedError(
            "Get_next_items method must be implemented in subclass "
        )

    @abstractmethod
    async def evaluate(self, *args, **kwargs):
        """
        Evaluate the environment, this is called every steps_per_eval steps

        Included here is an example on how to use eval workers to run a task.

        You may however do whatever you want in this method.

        :param args:
        :param kwargs:
        :return: None.
        """
        for data in ["my", "eval", "data"]:
            while len(self.eval_workers) >= self.config.max_eval_workers:
                await asyncio.sleep(0.1)
            worker = asyncio.create_task(asyncio.sleep(0.1))
            self.eval_workers.add(worker)
            worker.add_done_callback(self.eval_workers.discard)
        raise NotImplementedError("Evaluate method must be implemented in subclass ")

    def load_checkpoint(self):
        # check if file exists...
        ckpt_path = os.path.join(
            self.checkpoint_dir,
            "env_checkpoints",
            self.wandb_prepend,
            f"step-{self.curr_step}.json",
        )
        if os.path.exists(ckpt_path):
            with open(ckpt_path, "r") as f:
                data = json.load(f)
            # now load the data
            for key in data:
                setattr(self, key, data[key])

    def save_checkpoint(self, step, data=None):
        print(f"Saving checkpoint at step {step} with data {data}")
        if data is None:
            # Don't have anything to save, abort
            return
        # check if file exists...
        ckpt_dir = os.path.join(
            self.checkpoint_dir, "env_checkpoints", self.wandb_prepend
        )
        # create directory if necessary
        os.makedirs(ckpt_dir, exist_ok=True)
        ckpt_path = os.path.join(
            self.checkpoint_dir,
            "env_checkpoints",
            self.wandb_prepend,
            f"step-{step}.json",
        )
        os.makedirs(os.path.dirname(ckpt_path), exist_ok=True)
        with open(ckpt_path, "w") as f:
            json.dump(data, f)

    async def setup(self):
        """Setup the environment"""
        raise NotImplementedError("Setup method must be implemented in subclass")

    async def setup_wandb(self):
        if self.config.use_wandb:
            # Setup wandb getting the group and project via the server
            while self.wandb_project is None:
                async with aiohttp.ClientSession() as session:
                    async with session.get(
                        f"{self.config.rollout_server_url}/wandb_info"
                    ) as resp:
                        data = await resp.json()
                        self.wandb_group = data["group"]
                        self.wandb_project = data["project"]
                if self.wandb_project is None:
                    await asyncio.sleep(1)
                else:
                    wandb.init(
                        project=self.wandb_project,
                        group=self.wandb_group,
                        config=self.config.model_dump(),
                    )
                    break

    @retry(
        stop=stop_after_attempt(3),
        wait=wait_random_exponential(multiplier=1, max=10),
    )
    async def _register_env(self):
        try:
            async with aiohttp.ClientSession() as session:
                async with session.post(
                    f"{self.config.rollout_server_url}/register-env",
                    json={
                        "max_token_length": self.config.max_token_length,
                        "desired_name": self.config.wandb_name,
                        "weight": self.config.inference_weight,
                    },
                ) as resp:
                    data = await resp.json()
                    return data
        except Exception as e:
            logger.error(f"Error registering env: {e}")
            raise e

    async def register_env(self):
        # Now register the env...
<<<<<<< HEAD
        async with aiohttp.ClientSession() as session:
            async with session.post(
                f"{self.config.rollout_server_url}/register-env",
                json={
                    "max_token_length": self.config.max_token_length,
                    "desired_name": self.config.wandb_name,
                    "weight": self.config.inference_weight,
                },
            ) as resp:
                data = await parse_http_response(resp, logger)
                self.env_id = data["env_id"]
                self.wandb_prepend = data["wandb_name"]
                self.curr_step = data["starting_step"]
                self.checkpoint_dir = data["checkpoint_dir"]
                self.checkpoint_interval = data["checkpoint_interval"]
                if self.config.total_steps == -1:
                    self.config.total_steps = data["num_steps"]
                    if self.config.total_steps == -1:
                        raise ValueError("Total steps not set in config or server!")
                print(
                    f"Initialized env with id {self.env_id}: "
                    f"curr_step: {self.curr_step}, "
                    f"checkpoint_dir: {self.checkpoint_dir}, "
                    f"checkpoint_interval: {self.checkpoint_interval}"
=======
        while True:
            data = await self._register_env()
            if data["status"] != "success":
                logging.warning(
                    f"Waiting to register the env due to status {data['status']}"
>>>>>>> b386960d
                )
                await asyncio.sleep(1)
                continue
            self.env_id = data["env_id"]
            self.wandb_prepend = data["wandb_name"]
            self.curr_step = data["starting_step"]
            self.checkpoint_dir = data["checkpoint_dir"]
            self.checkpoint_interval = data["checkpoint_interval"]
            if self.config.total_steps == -1:
                self.config.total_steps = data["num_steps"]
                if self.config.total_steps == -1:
                    raise ValueError("Total steps not set in config or server!")
            print(
                f"Initialized env with id {self.env_id}: "
                f"curr_step: {self.curr_step}, "
                f"checkpoint_dir: {self.checkpoint_dir}, "
                f"checkpoint_interval: {self.checkpoint_interval}"
            )
            if self.curr_step > 0:
                self.load_checkpoint()
            break

    async def get_server_info(self):
        """
        Get the server info
        """
        async with aiohttp.ClientSession() as session:
            async with session.get(f"{self.config.rollout_server_url}/info") as resp:
                data = await parse_http_response(resp, logger)
                if data["batch_size"] != -1:
                    # update the batch size
                    self.config.batch_size = data["batch_size"]
                if data["max_token_len"] != -1:
                    self.max_token_len = data["max_token_len"]
        if self.config.batch_size == -1:
            logging.warning("Batch size not set by config or server!")
        if self.config.group_size > self.config.batch_size:
            raise ValueError(
                f"group_size ({self.config.group_size}) "
                f"must be less than batch_size ({self.config.batch_size})"
            )

    def perf_stats(self, metrics_dict):
        """
        returns wandb metrics for performance
        """
        if len(self.task_duration) > 1:
            get_std_min_max_avg(
                "train_perf/task_duration", self.task_duration, metrics_dict
            )
            self.task_duration = list()
        if len(self.succeeded_task_duration) > 1:
            get_std_min_max_avg(
                "train_perf/succeeded_task_duration",
                self.succeeded_task_duration,
                metrics_dict,
            )
            metrics_dict["train/items_sent_to_api"] = len(self.succeeded_task_duration)
            self.succeeded_task_duration = list()
        if len(self.failed_task_duration) > 1:
            get_std_min_max_avg(
                "train_perf/failed_task_duration",
                self.failed_task_duration,
                metrics_dict,
            )
            metrics_dict["train/items_rejected"] = len(self.failed_task_duration)
            self.failed_task_duration = list()
        if len(self.mainloop_timings) > 1:
            get_std_min_max_avg(
                "train_perf/mainloop_timings",
                self.mainloop_timings,
                metrics_dict,
            )
            self.mainloop_timings = list()
        if len(self.workers_added_list) > 1:
            get_std_min_max_avg(
                "train_perf/workers_added_per_attempt",
                self.workers_added_list,
                metrics_dict,
            )
            self.workers_added_list = list()
        return metrics_dict

    async def create_rollout_table(self, wandb_metrics):
        if len(self.rollouts_for_wandb) > 0:
            table = wandb.Table(columns=["text", "score"])
            for group in self.rollouts_for_wandb:
                for item in group:
                    table.add_data(item[0], item[1])
            wandb_metrics["train/rollouts"] = table
        return wandb_metrics

    async def add_rollouts_for_wandb(
        self,
        scored_data: Union[ScoredDataGroup, List[ScoredDataGroup]],
        item: Item = None,
    ):
        # Save rollout to trajectory
        num_keep = self.config.num_rollouts_per_group_for_logging
        if num_keep == -1:
            num_keep = self.config.group_size
        self.rollouts_for_wandb.append(
            [
                (
                    self.tokenizer.decode(scored_data["tokens"][i]),
                    scored_data["scores"][i],
                )
                for i in range(num_keep)
            ]
        )
        if len(self.rollouts_for_wandb) > self.config.num_rollouts_to_keep:
            self.rollouts_for_wandb.pop(0)

    async def wandb_log(self, wandb_metrics: Optional[Dict] = None):
        """
        Log to wandb.

        To use this in your subclass, please ensure this is called after you do your metrics
        e.g.
        def wandb_log(self, wandb_metrics: Optional[Dict] = None):
            wandb_metrics = {}
            wandb_metrics['my_metric'] = 0.5
            super().wandb_log(wandb_metrics)
        """
        if wandb_metrics is None:
            wandb_metrics = dict()
        for i, server in enumerate(self.server.servers):
            server_wandb_metrics = await server.wandb_metrics({}, f"server_{i}")
        if len(self.completion_lengths) > 0:
            wandb_metrics["train/completion_lengths"] = sum(
                self.completion_lengths
            ) / len(self.completion_lengths)
            wandb_metrics["train/completion_lengths_std"] = np.std(
                self.completion_lengths
            )
            wandb_metrics["train/completion_lengths_max"] = np.max(
                self.completion_lengths
            )
            wandb_metrics["train/completion_lengths_min"] = np.min(
                self.completion_lengths
            )
            wandb_metrics["train/completion_lengths_p95"] = (
                np.array(self.completion_lengths) > (0.95 * self.max_token_len)
            ).mean()
        wandb_metrics = await self.create_rollout_table(wandb_metrics)
        wandb_metrics = self.perf_stats(wandb_metrics)
        self.rollouts_for_wandb = []
        self.completion_lengths = []
        if self.config.use_wandb:
            if self.wandb_prepend is not None:
                wandb_metrics = {
                    f"{self.wandb_prepend}_{k}": v for k, v in wandb_metrics.items()
                }
            # add server metrics to wandb without prepend to collate them all
            wandb_metrics.update(server_wandb_metrics)
            wandb.log(wandb_metrics, step=self.curr_step)

    @retry(
        stop=stop_after_attempt(3),
        wait=wait_random_exponential(multiplier=1, max=10),
    )
    async def _send_scored_data_to_api(self, scored_data):
        """
        Send scored data to the API with retry logic for timeouts and server errors.
        """
        url = (
            f"{self.config.rollout_server_url}/scored_data_list"
            if isinstance(scored_data, list)
            else f"{self.config.rollout_server_url}/scored_data"
        )
        async with aiohttp.ClientSession() as session:
            async with session.post(
                url,
                json=scored_data,
            ) as resp:
                if resp.status >= 500:
                    # Server errors (5xx) should trigger a retry
                    logging.debug(f"Server error: {resp.status}, retrying...")
                    raise Exception(f"Server error: {resp.status}")
                elif resp.status >= 400:
                    # Client errors (4xx) are logged but not retried
                    logging.error(f"Client error: {resp.status}, not retrying")
                    return
                # Success case: print response text
                print(await resp.text())

    async def handle_send_to_api(
        self,
        scored_data: Union[ScoredDataGroup, List[ScoredDataGroup]],
        item: Item = None,
        do_send_to_api: bool = True,
        abort_on_any_max_length_exceeded: bool = True,
    ):
        """
        Send the chats to the API with robust error handling and support for multiple ScoredDataGroups.

        Args:
            scored_data: List of scored items to send
            item: Optional item for context
        """
        group_size = scored_data.get("group_overrides", {}).get(
            "group_size", self.config.group_size
        )
        if (
            (scored_data is not None)
            and (None not in scored_data)
            and (len(scored_data["tokens"]) == group_size)
        ):
            if self.config.ensure_scores_are_not_same:
                if len(set(scored_data["scores"])) == 1:
                    # Scores are the same, don't send to API
                    logger.warning("Scores are the same, skipping...")
                    return
            await self.add_rollouts_for_wandb(scored_data, item)
            # Check for ref_logprobs
            if "ref_logprobs" not in scored_data:
                # Strongly typed dict, so we need to add it
                scored_data["ref_logprobs"] = None
            if "overrides" not in scored_data:
                scored_data["overrides"] = None
            if "group_overrides" not in scored_data:
                scored_data["group_overrides"] = None

            # Track completion lengths
            for mask in scored_data["masks"]:
                self.completion_lengths.append(len(mask))
            # Add the scores to the queue
            if abort_on_any_max_length_exceeded and any(
                [len(x) >= self.max_token_len for x in scored_data["tokens"]]
            ):
                # Don't send to API if the token length is too long
                logger.warning("Token length is too long, skipping...")
                return
            # Save data, if applicable:
            if self.config.include_messages and scored_data.get("messages") is None:
                scored_data["messages"] = [
                    self.tokenizer.decode(scored_data["tokens"][i])
                    for i in range(group_size)
                ]
            if self.jsonl_writer is not None:
                self.jsonl_writer.write(scored_data)
                print(f"Wrote scored group to {self.config.data_path_to_save_groups}")
            # Send data with retries and error handling
            try:
                if do_send_to_api:
                    self.items_sent_this_step += 1
                    await self._send_scored_data_to_api(scored_data)
            except (Exception, TimeoutError) as e:
                print(f"Failed to send scored data after retries: {e}")

    async def handle_env(
        self, item_uuid: str
    ) -> Optional[Union[ScoredDataGroup, List[ScoredDataGroup]]]:
        """
        Handle the rollout of an item
        """
        item = self.running_items.get(item_uuid)
        if item is None:
            print(f"item {item_uuid} not found... returning")
            return None
        start_time = time.time()
        logger.debug(f"handle_env: Starting with item: {item}")
        # do a rollout with item
        try:
            to_postprocess, to_backlog = await self.collect_trajectories(item)
        except Exception:
            to_postprocess = None
            to_backlog = []
        # add the items to the queue
        if len(to_backlog) > 0:
            self.backlog.extend(to_backlog)
        try:
            if (to_postprocess is None) or (len(to_postprocess) == 0):
                pass
            else:
                to_postprocess = await self.postprocess_histories(to_postprocess)
        except Exception as e:
            logger.error(f"Error in scoring: {item}")
            print(e)
            to_postprocess = None
        self.running_items.pop(item_uuid, None)
        duration = max(0.0, time.time() - start_time)
        self.task_duration.append(duration)
        if to_postprocess is not None:
            self.task_successful.append(1)
            self.succeeded_task_duration.append(duration)
            logger.debug(f"handle_env: Collected {len(to_postprocess)} trajectories")
            await self.handle_send_to_api(to_postprocess, item)
        else:
            self.task_successful.append(0)
            self.failed_task_duration.append(duration)
            logger.debug("handle_env: No trajectories collected")
        # Finally pop it
        await self.cleanup()
        return to_postprocess

    async def cleanup(self):
        """
        Optional: Cleanup the environment
        """
        pass

    @retry(
        stop=stop_after_attempt(3), wait=wait_random_exponential(multiplier=1, max=10)
    )
    async def get_status(self):
        async with aiohttp.ClientSession() as session:
            async with session.get(
                f"{self.config.rollout_server_url}/status-env",
                json={"env_id": self.env_id},
            ) as resp:
                self.status_dict = await parse_http_response(resp, logger)
                new_weight = self.status_dict["env_weight"]
                max_num_workers = self.config.max_num_workers
                if max_num_workers == -1:
                    max_num_workers = self.config.max_num_workers_per_node * len(
                        self.server.servers
                    )
                self.max_num_workers = max_num_workers
                await self.server.update_weight(new_weight)

    async def env_step_checks(self):
        # Check if we need to run an eval or log...
        if self.curr_step != self.status_dict["current_step"]:
            if self.config.steps_per_eval > 0:
                if (self.curr_step % self.config.steps_per_eval) > (
                    self.status_dict["current_step"] % self.config.steps_per_eval
                ):
                    if (self.eval_runner is None) or (self.eval_runner.done()):
                        eval_task = asyncio.create_task(self.evaluate())
                        self.eval_runner = eval_task
                        if self.config.eval_handling == EvalHandlingEnum.STOP_TRAIN:
                            # Stop training if eval is running
                            self.backlog.extend(self.running_items.values())
                            for worker in self.workers:
                                worker.cancel()
                            self.workers = set()
                            self.running_items: dict[UUID, Item] = dict()
                    else:
                        warnings.warn(
                            "Eval is not finished in this iteration of the loop, skipping this eval step..."
                        )
            if self.checkpoint_interval > 0:
                if (self.curr_step % self.checkpoint_interval) > (
                    self.status_dict["current_step"] % self.checkpoint_interval
                ):
                    checkpoint_step = (
                        self.status_dict["current_step"] // self.checkpoint_interval
                    ) * self.checkpoint_interval
                    self.save_checkpoint(checkpoint_step)
            self.curr_step = self.status_dict["current_step"]
            if self.items_sent_this_step >= self.config.min_items_sent_before_logging:
                self.items_sent_this_step = 0
                await self.wandb_log({})

    async def add_train_workers(self):
        if (self.eval_runner is not None) and (not self.eval_runner.done()):
            if self.config.eval_handling == EvalHandlingEnum.STOP_TRAIN:
                return
            elif self.config.eval_handling == EvalHandlingEnum.LIMIT_TRAIN:
                max_num_workers = int(
                    self.max_num_workers * self.config.eval_limit_ratio
                )
            else:
                max_num_workers = self.max_num_workers
        else:
            max_num_workers = self.max_num_workers
        # set max_num_workers to whatever is max off policy and num workers
        max_num_workers = min(
            max_num_workers,
            (
                self.config.max_batches_offpolicy
                * self.config.batch_size
                // self.config.group_size
            )
            - (self.status_dict["queue_size"]),
        )
        if (self.curr_step == 0) and (len(self.workers) == 0):
            # We are starting up, so we should just skip the append to the list
            pass
        else:
            self.workers_added_list.append(max_num_workers - len(self.workers))
        while len(self.workers) < max_num_workers:
            # Generate a UUID for tracking this item
            item_uuid = str(uuid.uuid4())
            if len(self.backlog) > 0:
                item = self.backlog.pop()
            else:
                item = await self.get_next_item()
            if item is None:
                break
            self.running_items[item_uuid] = item
            worker = asyncio.create_task(self.handle_env(item_uuid))
            self.workers.add(worker)
            worker.add_done_callback(
                lambda fut, i=item: (
                    (
                        self.workers.discard(fut),
                        (
                            setattr(self, "last_completed_item", i)
                            if fut.result()
                            else None
                        ),
                    )[1]
                    if fut.done() and not fut.cancelled()
                    else None
                )
            )

    async def env_manager(self):
        """
        Rollout manager
        """
        await self.setup()
        await self.setup_wandb()
        await self.register_env()
        await self.get_server_info()
        # Wait for other instances to get setup :)
        await asyncio.sleep(5)
        while True:
            if self.last_loop_time is not None:
                self.mainloop_timings.append(
                    max(0.0, time.time() - self.last_loop_time)
                )
            # get status from server
            self.last_loop_time = time.time()
            await self.get_status()
            await self.env_step_checks()
            logger.info(f"env_manager: Status dict: {self.status_dict}")
            if (
                self.status_dict["current_step"]
                + (
                    self.status_dict["queue_size"]
                    * self.config.group_size
                    // self.config.batch_size
                )
            ) > self.config.total_steps:
                for worker in self.workers:
                    worker.cancel()
                break
            if (
                (
                    self.status_dict["queue_size"] * self.config.group_size
                    >= self.config.max_batches_offpolicy * self.config.batch_size
                )
                and (self.config.max_batches_offpolicy > 0)
            ) or (self.config.batch_size == -1):
                # We have too many, lets cleanup the tasks and wait a bit
                self.backlog.extend(self.running_items.values())
                for worker in self.workers:
                    worker.cancel()
                self.running_items = dict()
                self.workers = set()
            elif len(self.workers) >= self.max_num_workers:
                pass
            else:
                await self.add_train_workers()
            await asyncio.sleep(0.1)

    async def process_manager(self):
        """
        Process manager for running a specific number of groups
        """
        await self.setup()

        if self.config.use_wandb:
            random_id = "".join(random.choices(string.ascii_lowercase, k=6))
            current_date = datetime.now().strftime("%Y-%m-%d")
            wandb_run_name = f"{self.name}-{current_date}-{random_id}"
            wandb.init(
                project=self.wandb_project,
                name=wandb_run_name,
                group=self.wandb_group,
                config=self.config.model_dump(),
            )

        # Initialize the processing
        self.curr_step = 0

        print(f"Starting to process {self.n_groups_to_process} groups...")

        # Process the required number of groups
        while self.curr_step < self.n_groups_to_process:
            # Get an item to process
            item = await self.get_next_item()
            if item is None:
                print("No more items to process")
                break

            # Process the group
            print(f"Processing group {self.curr_step + 1}/{self.n_groups_to_process}")

            # Collect trajectories with the specified group size
            # Override the group_size temporarily
            self.config.group_size = self.group_size_to_process

            # Collect and process the trajectories
            to_postprocess, _ = await self.collect_trajectories(item)

            if to_postprocess:
                # Post-process the trajectories
                processed_data = await self.postprocess_histories(to_postprocess)

                # Save to output file (don't send to API)
                await self.handle_send_to_api(
                    processed_data,
                    item,
                    do_send_to_api=False,
                    abort_on_any_max_length_exceeded=False,
                )
                await self.wandb_log()

                self.curr_step += 1
                print(
                    f"Successfully processed group {self.curr_step}/{self.n_groups_to_process}"
                )
            else:
                print("Failed to process group, retrying...")

        print(f"Completed processing {self.curr_step} groups")

        # Close the output file if it's open
        if self.jsonl_writer is not None:
            self.jsonl_writer.close()

        generate_html(self.config.data_path_to_save_groups)

    @classmethod
    def cli(cls):
        """
        Command-line interface entry point for the environment.
        This method handles the CLI commands for serve and process.
        """

        # Create subcommands dictionary
        subcommands = {
            "serve": cls.get_cli_serve_config_cls(),
            "process": cls.get_cli_process_config_cls(),
        }

        # Custom exception handler for cleaner error output
        def custom_error_handler(ex: Exception) -> int:
            """Handles exceptions with clean output for known error types."""
            if isinstance(ex, FailedExecutionException):
                # Handle argparse errors (already printed by argparse)
                print()
                print(ex.message.split("error: ")[-1])
                return 2

            raise ex

        run_and_exit(
            subcommands,
            description=f"CLI for {cls.__name__}",
            exception_handler=custom_error_handler,
        )

    @classmethod
    def get_cli_serve_config_cls(cls) -> type:
        """
        Returns the CLI configuration class for serving commands.

        Returns:
            type: The CliServeConfig class for serving commands.
        """

        # Get the default configurations defined by the specific environment class
        default_env_config, default_server_configs = cls.config_init()

        # Define namespace prefixes for CLI arguments and YAML keys
        env_full_prefix = f"{ENV_NAMESPACE}{NAMESPACE_SEP}"
        openai_full_prefix = f"{OPENAI_NAMESPACE}{NAMESPACE_SEP}"

        # Define the CLI configuration class dynamically
        class CliServeConfig(
            get_prefixed_pydantic_model(type(default_env_config), env_full_prefix),
            get_prefixed_pydantic_model(
                OpenaiConfig, openai_full_prefix
            ),  # Use OpenaiConfig for CLI args
            ServerManagerConfig,  # ServerManager args are not namespaced by default
            Cmd,
        ):
            """
            Configuration for the serve command.
            Supports overrides via YAML config file and CLI arguments.
            Order of precedence: CLI > YAML > Class Defaults.
            """

            config: str | None = Field(
                default=None,
                description="Path to .yaml config file. CLI args override this.",
            )

            def run(self) -> None:
                """The logic to execute for the 'serve' command."""
                # Set default wandb name if not provided and class has a name
                # Note: This modifies the 'self' instance based on CLI args before full parsing.
                wandb_name_attr = f"{ENV_NAMESPACE}{NAMESPACE_SEP}wandb_name"
                if (
                    getattr(self, wandb_name_attr, None) is None
                    and cls.name is not None
                ):
                    setattr(self, wandb_name_attr, cls.name)

                # Load configuration from YAML file if specified
                if self.config is not None:
                    with open(self.config, "r") as f:
                        yaml_config = yaml.safe_load(f)
                    print(f"Loaded config from {self.config}")
                else:
                    yaml_config = {}

                # Get CLI flags passed with double dashes (e.g., --env--foo bar)
                cli_passed_flags = get_double_dash_flags()

                # --- Configuration Merging ---
                # Priority: CLI > YAML > Class Defaults

                # 1. Environment Configuration
                env_config_dict = merge_dicts(
                    default_env_config.model_dump(),  # Class Defaults
                    yaml_config.get(ENV_NAMESPACE, {}),  # YAML config
                    extract_namespace(cli_passed_flags, env_full_prefix),  # CLI args
                )

                # 2. OpenAI Configuration (used for potential overrides)
                oai_cli_passed_args = extract_namespace(
                    cli_passed_flags, openai_full_prefix
                )  # CLI args
                yaml_oai_config = yaml_config.get(OPENAI_NAMESPACE, {})
                if isinstance(default_server_configs, ServerBaseline) and (
                    oai_cli_passed_args or yaml_oai_config
                ):
                    raise ValueError(
                        "ServerBaseline is not compatible with OpenAI-namespaced CLI arguments. Please edit `config_init` directly or use OpenaiConfig."  # noqa: E501
                    )
                if (
                    isinstance(default_server_configs, list)
                    and len(default_server_configs) == 1
                ):
                    # can't use the same var name because it shadows the class variable and we get an error
                    default_openai_config_ = default_server_configs[0]
                else:
                    default_openai_config_ = default_server_configs
                if isinstance(yaml_oai_config, list) and len(yaml_oai_config) == 1:
                    yaml_oai_config = yaml_oai_config[0]
                if isinstance(default_openai_config_, OpenaiConfig) and isinstance(
                    yaml_oai_config, dict
                ):
                    openai_config_dict = merge_dicts(
                        default_openai_config_.model_dump(),  # Default OpenaiConfig (or from class init)
                        yaml_oai_config,
                        oai_cli_passed_args,
                    )
                else:
                    openai_config_dict = {}

                # 3. Server Manager Configuration (slurm, testing - not namespaced)
                # Extract only relevant CLI flags for ServerManager
                server_manager_cli_passed_flags = {}
                if "slurm" in cli_passed_flags:
                    server_manager_cli_passed_flags["slurm"] = cli_passed_flags["slurm"]
                if "testing" in cli_passed_flags:
                    server_manager_cli_passed_flags["testing"] = cli_passed_flags[
                        "testing"
                    ]

                server_manager_yaml_dict = {}
                if "slurm" in yaml_config:
                    server_manager_yaml_dict["slurm"] = yaml_config["slurm"]
                if "testing" in yaml_config:
                    server_manager_yaml_dict["testing"] = yaml_config["testing"]

                server_manager_config_dict = merge_dicts(
                    ServerManagerConfig().model_dump(),  # Base defaults for ServerManager
                    server_manager_yaml_dict,  # YAML config
                    server_manager_cli_passed_flags,  # CLI args
                )

                # --- Instantiate Final Config Objects ---
                # Create instances from the merged dictionaries using the original default types where appropriate

                # Instantiate the final environment config using its original type
                env_config = type(default_env_config)(**env_config_dict)

                # Instantiate the final server manager config
                server_manager_config = ServerManagerConfig(
                    **server_manager_config_dict
                )

                # Determine the final server_configs, handling single, multiple servers, and overrides.

                openai_configs = resolve_openai_configs(
                    default_server_configs=default_server_configs,
                    openai_config_dict=openai_config_dict,
                    yaml_config=yaml_config,
                    cli_passed_flags=cli_passed_flags,
                    logger=logger,
                )

                # --- Create and Run Environment ---
                # Create the environment instance using the final, instantiated config objects
                env = cls(
                    config=env_config,
                    server_configs=openai_configs,
                    slurm=server_manager_config.slurm,
                    testing=server_manager_config.testing,
                )
                rprint(env_config)
                rprint(openai_configs)

                # Run the environment
                asyncio.run(env.env_manager())

        return CliServeConfig

    @classmethod
    def get_cli_process_config_cls(cls) -> type:
        """
        Returns the CLI configuration class for processing commands.

        Returns:
            type: The CliProcessConfig class for processing commands.
        """

        # Define specific default configurations for the 'process' mode
        PROCESS_MODE_ENV_DEFAULT_CONFIG = BaseEnvConfig(
            group_size=8,
            total_steps=2,
            ensure_scores_are_not_same=False,
            include_messages=True,
            data_path_to_save_groups=f"data/{cls.name or 'groups'}.jsonl",
            use_wandb=True,
        )
        PROCESS_MODE_OPENAI_DEFAULT_CONFIG = OpenaiConfig(
            model_name="gpt-4.1-nano",
            base_url=None,
            api_key=None,
        )
        PROCESS_MODE_SERVER_MANAGER_DEFAULT_CONFIG = ServerManagerConfig(
            slurm=False,
            testing=False,
        )

        # Get the base default configurations from the specific environment class
        (
            default_env_config,
            default_server_configs,
        ) = cls.config_init()

        # Define namespace prefixes
        env_full_prefix = f"{ENV_NAMESPACE}{NAMESPACE_SEP}"
        openai_full_prefix = f"{OPENAI_NAMESPACE}{NAMESPACE_SEP}"

        # Create Pydantic model classes with the 'process' mode defaults applied.
        # These adjusted classes will be used for final instantiation.
        env_config_cls_new_defaults = adjust_model_defaults(
            type(default_env_config), PROCESS_MODE_ENV_DEFAULT_CONFIG
        )
        openai_config_cls_new_defaults = adjust_model_defaults(
            OpenaiConfig,
            PROCESS_MODE_OPENAI_DEFAULT_CONFIG,
        )
        server_manager_config_cls_new_defaults = adjust_model_defaults(
            ServerManagerConfig,
            PROCESS_MODE_SERVER_MANAGER_DEFAULT_CONFIG,
        )

        class CliProcessConfig(
            get_prefixed_pydantic_model(env_config_cls_new_defaults, env_full_prefix),
            get_prefixed_pydantic_model(
                openai_config_cls_new_defaults, openai_full_prefix
            ),
            server_manager_config_cls_new_defaults,
            Cmd,
        ):
            """
            Configuration for the process command.
            Supports overrides via YAML config file and CLI arguments.
            Order of precedence: CLI > YAML > Process Mode Defaults > `config_init` defaults.
            """

            config: str | None = Field(
                default=None,
                description="Path to .yaml config file. CLI args override this.",
            )

            def run(self) -> None:
                """The logic to execute for the 'process' command."""
                # Set default wandb name if not provided and class has a name
                wandb_name_attr = f"{ENV_NAMESPACE}{NAMESPACE_SEP}wandb_name"
                if (
                    getattr(self, wandb_name_attr, None) is None
                    and cls.name is not None
                ):
                    setattr(self, wandb_name_attr, cls.name)

                # Load configuration from YAML file if specified
                if self.config is not None:
                    with open(self.config, "r") as f:
                        yaml_config = yaml.safe_load(f)
                    print(f"Loaded config from {self.config}")
                else:
                    yaml_config = {}

                # Get CLI flags passed with double dashes
                cli_passed_flags = get_double_dash_flags()

                # --- Configuration Merging ---
                # Priority: CLI > YAML > Process Mode Defaults > `config_init` defaults

                # 1. Environment Configuration
                env_config_dict = merge_dicts(
                    default_env_config.model_dump(),  # Class Defaults
                    PROCESS_MODE_ENV_DEFAULT_CONFIG.model_dump(),  # Process Mode Defaults
                    yaml_config.get(ENV_NAMESPACE, {}),  # YAML config
                    extract_namespace(cli_passed_flags, env_full_prefix),  # CLI args
                )

                # 2. OpenAI Configuration
                oai_cli_passed_args = extract_namespace(
                    cli_passed_flags, openai_full_prefix
                )  # CLI args
                yaml_oai_config = yaml_config.get(OPENAI_NAMESPACE, {})
                if isinstance(default_server_configs, ServerBaseline) and (
                    oai_cli_passed_args or yaml_oai_config
                ):
                    raise ValueError(
                        "ServerBaseline is not compatible with OpenAI-namespaced CLI arguments. Please edit `config_init` directly or use OpenaiConfig."  # noqa: E501
                    )

                if (
                    isinstance(default_server_configs, list)
                    and len(default_server_configs) == 1
                ):
                    # can't use the same var name because it shadows the class variable and we get an error
                    default_openai_config_ = default_server_configs[0]
                else:
                    default_openai_config_ = default_server_configs
                if isinstance(yaml_oai_config, list) and len(yaml_oai_config) == 1:
                    yaml_oai_config = yaml_oai_config[0]
                if isinstance(default_openai_config_, OpenaiConfig) and isinstance(
                    yaml_oai_config, dict
                ):
                    openai_config_dict = merge_dicts(
                        default_openai_config_.model_dump(),  # Default OpenaiConfig (or from class init)
                        PROCESS_MODE_OPENAI_DEFAULT_CONFIG.model_dump(),  # Process Mode Defaults
                        yaml_oai_config,
                        oai_cli_passed_args,
                    )
                else:
                    openai_config_dict = {}

                # 3. Server Manager Configuration
                # Extract only relevant CLI flags
                server_manager_cli_passed_flags = {}
                if "slurm" in cli_passed_flags:
                    server_manager_cli_passed_flags["slurm"] = cli_passed_flags["slurm"]
                if "testing" in cli_passed_flags:
                    server_manager_cli_passed_flags["testing"] = cli_passed_flags[
                        "testing"
                    ]

                server_manager_yaml_dict = {}
                if "slurm" in yaml_config:
                    server_manager_yaml_dict["slurm"] = yaml_config["slurm"]
                if "testing" in yaml_config:
                    server_manager_yaml_dict["testing"] = yaml_config["testing"]

                server_manager_config_dict = merge_dicts(
                    ServerManagerConfig().model_dump(),  # Base defaults
                    PROCESS_MODE_SERVER_MANAGER_DEFAULT_CONFIG.model_dump(),  # Process Mode Defaults
                    server_manager_yaml_dict,
                    server_manager_cli_passed_flags,  # CLI args
                )

                # --- Instantiate Final Config Objects ---
                # Use the classes with adjusted defaults for instantiation

                env_config = env_config_cls_new_defaults(**env_config_dict)
                server_manager_config = server_manager_config_cls_new_defaults(
                    **server_manager_config_dict
                )

                # Determine the final server_configs, handling single, multiple servers, and overrides.

                openai_configs = resolve_openai_configs(
                    default_server_configs=default_server_configs,
                    openai_config_dict=openai_config_dict,
                    yaml_config=yaml_config,
                    cli_passed_flags=cli_passed_flags,
                    logger=logger,
                )

                rprint(env_config)
                rprint(openai_configs)

                # --- Create and Run Environment ---
                # Create the environment instance
                env = cls(
                    config=env_config,
                    server_configs=openai_configs,
                    slurm=server_manager_config.slurm,
                    testing=server_manager_config.testing,
                )

                # Set specific parameters for process mode on the environment instance
                env.process_mode = True
                env.n_groups_to_process = env_config.total_steps
                env.group_size_to_process = env_config.group_size

                # Validate that an output path is set (should have a default from PROCESS_MODE_ENV_DEFAULT_CONFIG)
                if env_config.data_path_to_save_groups is None:
                    # This check might be redundant if the default is always set, but good practice.
                    raise ValueError(
                        "data_path_to_save_groups must be set for process mode"
                    )

                print(
                    f"Processing {env_config.total_steps} groups of "
                    f"{env_config.group_size} responses and "
                    f"writing to {env_config.data_path_to_save_groups}"
                )

                # Run the environment's asynchronous process manager function
                asyncio.run(env.process_manager())

        return CliProcessConfig<|MERGE_RESOLUTION|>--- conflicted
+++ resolved
@@ -386,38 +386,11 @@
 
     async def register_env(self):
         # Now register the env...
-<<<<<<< HEAD
-        async with aiohttp.ClientSession() as session:
-            async with session.post(
-                f"{self.config.rollout_server_url}/register-env",
-                json={
-                    "max_token_length": self.config.max_token_length,
-                    "desired_name": self.config.wandb_name,
-                    "weight": self.config.inference_weight,
-                },
-            ) as resp:
-                data = await parse_http_response(resp, logger)
-                self.env_id = data["env_id"]
-                self.wandb_prepend = data["wandb_name"]
-                self.curr_step = data["starting_step"]
-                self.checkpoint_dir = data["checkpoint_dir"]
-                self.checkpoint_interval = data["checkpoint_interval"]
-                if self.config.total_steps == -1:
-                    self.config.total_steps = data["num_steps"]
-                    if self.config.total_steps == -1:
-                        raise ValueError("Total steps not set in config or server!")
-                print(
-                    f"Initialized env with id {self.env_id}: "
-                    f"curr_step: {self.curr_step}, "
-                    f"checkpoint_dir: {self.checkpoint_dir}, "
-                    f"checkpoint_interval: {self.checkpoint_interval}"
-=======
         while True:
             data = await self._register_env()
             if data["status"] != "success":
                 logging.warning(
                     f"Waiting to register the env due to status {data['status']}"
->>>>>>> b386960d
                 )
                 await asyncio.sleep(1)
                 continue
